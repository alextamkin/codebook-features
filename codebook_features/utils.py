--- conflicted
+++ resolved
@@ -1,538 +1,534 @@
-"""Util functions for codebook features."""
-
-import pathlib
-import re
-import typing
-from dataclasses import dataclass
-from functools import partial
-from typing import Optional
-
-import numpy as np
-import torch
-import torch.nn.functional as F
-from termcolor import colored
-from tqdm import tqdm
-
-
-@dataclass
-class CodeInfo:
-    """Dataclass for codebook info."""
-
-    code: int
-    layer: int
-    head: Optional[int]
-    cb_at: Optional[str] = None
-
-    # for patching interventions
-    pos: Optional[int] = None
-    code_pos: Optional[int] = -1
-
-    # for description & regex-based interpretation
-    description: Optional[str] = None
-    regex: Optional[str] = None
-    prec: Optional[float] = None
-    recall: Optional[float] = None
-    num_acts: Optional[int] = None
-
-    def __post_init__(self):
-        """Convert to appropriate types."""
-        self.code = int(self.code)
-        self.layer = int(self.layer)
-        if self.head:
-            self.head = int(self.head)
-        if self.pos:
-            self.pos = int(self.pos)
-        if self.code_pos:
-            self.code_pos = int(self.code_pos)
-        if self.prec:
-            self.prec = float(self.prec)
-            assert 0 <= self.prec <= 1
-        if self.recall:
-            self.recall = float(self.recall)
-            assert 0 <= self.recall <= 1
-        if self.num_acts:
-            self.num_acts = int(self.num_acts)
-
-    def check_description_info(self):
-        """Check if the regex info is present."""
-        assert self.num_acts is not None and self.description is not None
-        if self.regex is not None:
-            assert self.prec is not None and self.recall is not None
-
-    def __repr__(self):
-        """Return the string representation."""
-        repr = f"CodeInfo(code={self.code}, layer={self.layer}, head={self.head}, cb_at={self.cb_at}"
-        if self.pos is not None or self.code_pos is not None:
-            repr += f", pos={self.pos}, code_pos={self.code_pos}"
-        if self.description is not None:
-            repr += f", description={self.description}"
-        if self.regex is not None:
-            repr += f", regex={self.regex}, prec={self.prec}, recall={self.recall}"
-        if self.num_acts is not None:
-            repr += f", num_acts={self.num_acts}"
-        repr += ")"
-        return repr
-
-    @classmethod
-    def from_str(cls, code_txt, *args, **kwargs):
-        """Extract code info fields from string."""
-        code_txt = code_txt.strip().lower()
-        code_txt = code_txt.split(", ")
-        code_txt = dict(txt.split(": ") for txt in code_txt)
-        return cls(*args, **code_txt, **kwargs)
-
-
-@dataclass
-class ModelInfoForWebapp:
-    """Model info for webapp."""
-
-    model_name: str
-    pretrained_path: str
-    dataset_name: str
-    num_codes: int
-    cb_at: str
-    gcb: str
-    n_layers: int
-    n_heads: Optional[int] = None
-    seed: int = 42
-    max_samples: int = 2000
-
-    def __post_init__(self):
-        """Convert to correct types."""
-        self.num_codes = int(self.num_codes)
-        self.n_layers = int(self.n_layers)
-        if self.n_heads == "None":
-            self.n_heads = None
-        elif self.n_heads is not None:
-            self.n_heads = int(self.n_heads)
-        self.seed = int(self.seed)
-        self.max_samples = int(self.max_samples)
-
-    @classmethod
-    def load(cls, path):
-        """Parse model info from path."""
-        path = pathlib.Path(path)
-        with open(path / "info.txt", "r") as f:
-            lines = f.readlines()
-            lines = dict(line.strip().split(": ") for line in lines)
-        return cls(**lines)
-
-    def save(self, path):
-        """Save model info to path."""
-        path = pathlib.Path(path)
-        with open(path / "info.txt", "w") as f:
-            for k, v in self.__dict__.items():
-                f.write(f"{k}: {v}\n")
-
-
-def logits_to_pred(logits, tokenizer, k=5):
-    """Convert logits to top-k predictions."""
-    sorted_logits, sorted_indices = torch.sort(logits, descending=True, dim=-1)
-    probs = sorted_logits.softmax(dim=-1)
-    topk_preds = [tokenizer.convert_ids_to_tokens(e) for e in sorted_indices[:, -1, :k]]
-    topk_preds = [
-        tokenizer.convert_tokens_to_string([e]) for batch in topk_preds for e in batch
-    ]
-    return [(topk_preds[i], probs[:, -1, i].item()) for i in range(len(topk_preds))]
-
-
-def features_to_tokens(cb_key, cb_acts, num_codes, code=None):
-    """Return the set of token ids each codebook feature activates on."""
-    codebook_ids = cb_acts[cb_key]
-
-    if code is None:
-        features_tokens = [[] for _ in range(num_codes)]
-        for i in tqdm(range(codebook_ids.shape[0])):
-            for j in range(codebook_ids.shape[1]):
-                for k in range(codebook_ids.shape[2]):
-                    features_tokens[codebook_ids[i, j, k]].append((i, j))
-    else:
-        idx0, idx1, _ = np.where(codebook_ids == code)
-        features_tokens = list(zip(idx0, idx1))
-
-    return features_tokens
-
-
-def color_str(s: str, html: bool, color: Optional[str] = None):
-    """Color the string for html or terminal."""
-    if html:
-        color = "DeepSkyBlue" if color is None else color
-        return f"<span style='color:{color}'>{s}</span>"
-    else:
-        color = "light_cyan" if color is None else color
-        return colored(s, color)
-
-
-def color_tokens_tokfsm(tokens, color_idx, html=False):
-    """Separate states with a dash and color red the tokens in color_idx."""
-    ret_string = ""
-    itr_over_color_idx = 0
-    tokens_enumerate = enumerate(tokens)
-    if tokens[0] == "<|endoftext|>":
-        next(tokens_enumerate)
-        if color_idx[0] == 0:
-            itr_over_color_idx += 1
-    for i, c in tokens_enumerate:
-        if i % 2 == 1:
-            ret_string += "-"
-        if itr_over_color_idx < len(color_idx) and i == color_idx[itr_over_color_idx]:
-            ret_string += color_str(c, html)
-            itr_over_color_idx += 1
-        else:
-            ret_string += c
-    return ret_string
-
-
-def color_tokens(tokens, color_idx, n=3, html=False):
-    """Color the tokens in color_idx."""
-    ret_string = ""
-    last_colored_token_idx = -1
-    for i in color_idx:
-        c_str = tokens[i]
-        if i <= last_colored_token_idx + 2 * n + 1:
-            ret_string += "".join(tokens[last_colored_token_idx + 1 : i])
-        else:
-            ret_string += "".join(
-                tokens[last_colored_token_idx + 1 : last_colored_token_idx + n + 1]
-            )
-            ret_string += " ... "
-            ret_string += "".join(tokens[i - n : i])
-        ret_string += color_str(c_str, html)
-        last_colored_token_idx = i
-    ret_string += "".join(
-        tokens[
-            last_colored_token_idx + 1 : min(last_colored_token_idx + n, len(tokens))
-        ]
-    )
-    return ret_string
-
-
-def prepare_example_print(
-    example_id,
-    example_tokens,
-    tokens_to_color,
-    html,
-    color_fn=color_tokens,
-):
-    """Format example to print."""
-    example_output = color_str(example_id, html, "green")
-    example_output += (
-        ": "
-        + color_fn(example_tokens, tokens_to_color, html=html)
-        + ("<br>" if html else "\n")
-    )
-    return example_output
-
-
-def print_token_activations_of_code(
-    code_act_by_pos,
-    tokens,
-    is_tokfsm=False,
-    n=3,
-    max_examples=100,
-    randomize=False,
-    html=False,
-    return_example_list=False,
-):
-    """Print the context with the tokens that a code activates on.
-
-    Args:
-        code_act_by_pos: list of (example_id, token_pos_id) tuples specifying
-            the token positions that a code activates on in a dataset.
-        tokens: list of tokens of a dataset.
-        is_tokfsm: whether the dataset is the TokFSM dataset.
-        n: context to print around each side of a token that the code activates on.
-        max_examples: maximum number of examples to print.
-        randomize: whether to randomize the order of examples.
-        html: Format the printing style for html or terminal.
-        return_example_list: whether to return the printed string by examples or as a single string.
-
-    Returns:
-        string of all examples formatted if `return_example_list` is False otherwise
-        list of (example_string, num_tokens_colored) tuples for each example.
-    """
-    if randomize:
-        raise NotImplementedError("Randomize not yet implemented.")
-    indices = range(len(code_act_by_pos))
-    print_output = [] if return_example_list else ""
-    curr_ex = code_act_by_pos[0][0]
-    total_examples = 0
-    tokens_to_color = []
-    color_fn = color_tokens_tokfsm if is_tokfsm else partial(color_tokens, n=n)
-    for idx in indices:
-        if total_examples > max_examples:
-            break
-        i, j = code_act_by_pos[idx]
-
-        if i != curr_ex and curr_ex >= 0:
-            # got new example so print the previous one
-            curr_ex_output = prepare_example_print(
-                curr_ex,
-                tokens[curr_ex],
-                tokens_to_color,
-                html,
-                color_fn,
-            )
-            total_examples += 1
-            if return_example_list:
-                print_output.append((curr_ex_output, len(tokens_to_color)))
-            else:
-                print_output += curr_ex_output
-            curr_ex = i
-            tokens_to_color = []
-        tokens_to_color.append(j)
-    curr_ex_output = prepare_example_print(
-        curr_ex,
-        tokens[curr_ex],
-        tokens_to_color,
-        html,
-        color_fn,
-    )
-    if return_example_list:
-        print_output.append((curr_ex_output, len(tokens_to_color)))
-    else:
-        print_output += curr_ex_output
-        print_output += color_str("*" * 50, html, "green")
-    total_examples += 1
-
-    return print_output
-
-
-def print_token_activations_of_codes(
-    ft_tkns,
-    tokens,
-    is_tokfsm=False,
-    n=3,
-    start=0,
-    stop=1000,
-    indices=None,
-    max_examples=100,
-    freq_filter=None,
-    randomize=False,
-    html=False,
-    return_example_list=False,
-):
-    """Print the tokens for the codebook features."""
-    indices = list(range(start, stop)) if indices is None else indices
-    num_tokens = len(tokens) * len(tokens[0])
-    codes, token_act_freqs, token_acts = [], [], []
-    for i in indices:
-        tkns_of_code = ft_tkns[i]
-        freq = (len(tkns_of_code), 100 * len(tkns_of_code) / num_tokens)
-        if freq_filter is not None and freq[1] > freq_filter:
-            continue
-        codes.append(i)
-        token_act_freqs.append(freq)
-        if len(tkns_of_code) > 0:
-            tkn_acts = print_token_activations_of_code(
-                tkns_of_code,
-                tokens,
-                is_tokfsm,
-                n=n,
-                max_examples=max_examples,
-                randomize=randomize,
-                html=html,
-                return_example_list=return_example_list,
-            )
-            token_acts.append(tkn_acts)
-        else:
-            token_acts.append("")
-    return codes, token_act_freqs, token_acts
-
-
-def patch_in_codes(run_cb_ids, hook, pos, code, code_pos=None):
-    """Patch in the `code` at `run_cb_ids`."""
-    pos = slice(None) if pos is None else pos
-    code_pos = slice(None) if code_pos is None else code_pos
-
-    if code_pos == "append":
-        assert pos == slice(None)
-        run_cb_ids = F.pad(run_cb_ids, (0, 1), mode="constant", value=code)
-    if isinstance(pos, typing.Iterable) or isinstance(pos, typing.Iterable):
-        for p in pos:
-            run_cb_ids[:, p, code_pos] = code
-    else:
-        run_cb_ids[:, pos, code_pos] = code
-    return run_cb_ids
-
-
-def get_cb_hook_key(cb_at: str, layer_idx: int, gcb_idx: Optional[int] = None):
-    """Get the layer name used to store hooks/cache."""
-    comp_name = "attn" if "attn" in cb_at else "mlp"
-    if gcb_idx is None:
-        return f"blocks.{layer_idx}.{comp_name}.codebook_layer.hook_codebook_ids"
-    else:
-        return f"blocks.{layer_idx}.{comp_name}.codebook_layer.codebook.{gcb_idx}.hook_codebook_ids"
-
-
-def run_model_fn_with_codes(
-    input,
-    cb_model,
-    fn_name,
-    fn_kwargs=None,
-    list_of_code_infos=(),
-):
-    """Run the `cb_model`'s `fn_name` method while activating the codes in `list_of_code_infos`.
-
-    Common use case includes running the `run_with_cache` method while activating the codes.
-    For running the `generate` method, use `generate_with_codes` instead.
-    """
-    if fn_kwargs is None:
-        fn_kwargs = {}
-    hook_fns = [
-        partial(patch_in_codes, pos=tupl.pos, code=tupl.code, code_pos=tupl.code_pos)
-        for tupl in list_of_code_infos
-    ]
-    fwd_hooks = [
-        (get_cb_hook_key(tupl.cb_at, tupl.layer, tupl.head), hook_fns[i])
-        for i, tupl in enumerate(list_of_code_infos)
-    ]
-    cb_model.reset_hook_kwargs()
-    with cb_model.hooks(fwd_hooks, [], True, False) as hooked_model:
-        ret = hooked_model.__getattribute__(fn_name)(input, **fn_kwargs)
-    return ret
-
-
-def generate_with_codes(
-    input,
-    cb_model,
-    list_of_code_infos=(),
-    tokfsm=None,
-    generate_kwargs=None,
-):
-    """Sample from the language model while activating the codes in `list_of_code_infos`."""
-    gen = run_model_fn_with_codes(
-        input,
-        cb_model,
-        "generate",
-        generate_kwargs,
-        list_of_code_infos,
-    )
-    return tokfsm.seq_to_traj(gen) if tokfsm is not None else gen
-
-
-def JSD(logits1, logits2, pos=-1, reduction="batchmean"):
-    """Compute the Jensen-Shannon divergence between two distributions."""
-    if len(logits1.shape) == 3:
-        logits1, logits2 = logits1[:, pos, :], logits2[:, pos, :]
-
-    probs1 = F.softmax(logits1, dim=-1)
-    probs2 = F.softmax(logits2, dim=-1)
-
-    total_m = (0.5 * (probs1 + probs2)).log()
-
-    loss = 0.0
-    loss += F.kl_div(
-        total_m,
-        F.log_softmax(logits1, dim=-1),
-        log_target=True,
-        reduction=reduction,
-    )
-    loss += F.kl_div(
-        total_m,
-        F.log_softmax(logits2, dim=-1),
-        log_target=True,
-        reduction=reduction,
-    )
-    return 0.5 * loss
-
-
-def cb_hook_key_to_info(layer_hook_key: str):
-<<<<<<< HEAD
-    """Get the layer info from the layer name."""
-=======
-    """Get the layer info from the codebook layer hook key.
-
-    Args:
-        layer_hook_key: the hook key of the codebook layer.
-            E.g. `blocks.3.attn.codebook_layer.hook_codebook_ids`
-
-    Returns:
-        comp_name: the name of the component codebook is appied at.
-        layer_idx: the layer index.
-        gcb_idx: the codebook index if the codebook layer is grouped, otherwise None.
-    """
->>>>>>> 90d4429a
-    layer_search = re.search(r"blocks\.(\d+)\.(\w+)\.", layer_hook_key)
-    assert layer_search is not None
-    layer_idx, comp_name = int(layer_search.group(1)), layer_search.group(2)
-    gcb_idx_search = re.search(r"codebook\.(\d+)", layer_hook_key)
-    if gcb_idx_search is not None:
-        gcb_idx = int(gcb_idx_search.group(1))
-    else:
-        gcb_idx = None
-    return comp_name, layer_idx, gcb_idx
-
-
-def find_code_changes(cache1, cache2, pos=None):
-    """Find the codebook codes that are different between the two caches."""
-    for k in cache1.keys():
-        if "codebook" in k:
-            c1 = cache1[k][0, pos]
-            c2 = cache2[k][0, pos]
-            if not torch.all(c1 == c2):
-                print(cb_hook_key_to_info(k), c1.tolist(), c2.tolist())
-                print(cb_hook_key_to_info(k), c1.tolist(), c2.tolist())
-
-
-def common_codes_in_cache(cache_codes, threshold=0.0):
-    """Get the common code in the cache."""
-    codes, counts = torch.unique(cache_codes, return_counts=True, sorted=True)
-    counts = counts.float() * 100
-    counts /= cache_codes.shape[1]
-    counts, indices = torch.sort(counts, descending=True)
-    codes = codes[indices]
-    indices = counts > threshold
-    codes, counts = codes[indices], counts[indices]
-    return codes, counts
-
-
-def parse_topic_codes_string(
-    info_str: str,
-    pos: Optional[int] = None,
-    code_append: Optional[bool] = False,
-    **code_info_kwargs,
-):
-    """Parse the topic codes string."""
-    code_info_strs = info_str.strip().split("\n")
-    code_info_strs = [e.strip() for e in code_info_strs if e]
-    topic_codes = []
-    layer, head = None, None
-    if code_append is None:
-        code_pos = None
-    else:
-        code_pos = "append" if code_append else -1
-    for code_info_str in code_info_strs:
-        topic_codes.append(
-            CodeInfo.from_str(
-                code_info_str,
-                pos=pos,
-                code_pos=code_pos,
-                **code_info_kwargs,
-            )
-        )
-        if code_append is None or code_append:
-            continue
-        if layer == topic_codes[-1].layer and head == topic_codes[-1].head:
-            code_pos -= 1  # type: ignore
-        else:
-            code_pos = -1
-        topic_codes[-1].code_pos = code_pos
-        layer, head = topic_codes[-1].layer, topic_codes[-1].head
-    return topic_codes
-
-
-def find_similar_codes(cb_model, code_info, n=8):
-    """Find the `n` most similar codes to the given code using cosine similarity.
-
-    Useful for finding related codes for interpretability.
-    """
-    codebook = cb_model.get_codebook(code_info)
-    device = codebook.weight.device
-    code = codebook(torch.tensor(code_info.code).to(device))
-    code = code.to(device)
-    logits = torch.matmul(code, codebook.weight.T)
-    _, indices = torch.topk(logits, n)
-    assert indices[0] == code_info.code
-    assert torch.allclose(logits[indices[0]], torch.tensor(1.0))
-    return indices[1:], logits[indices[1:]].tolist()
+"""Util functions for codebook features."""
+
+import pathlib
+import re
+import typing
+from dataclasses import dataclass
+from functools import partial
+from typing import Optional
+
+import numpy as np
+import torch
+import torch.nn.functional as F
+from termcolor import colored
+from tqdm import tqdm
+
+
+@dataclass
+class CodeInfo:
+    """Dataclass for codebook info."""
+
+    code: int
+    layer: int
+    head: Optional[int]
+    cb_at: Optional[str] = None
+
+    # for patching interventions
+    pos: Optional[int] = None
+    code_pos: Optional[int] = -1
+
+    # for description & regex-based interpretation
+    description: Optional[str] = None
+    regex: Optional[str] = None
+    prec: Optional[float] = None
+    recall: Optional[float] = None
+    num_acts: Optional[int] = None
+
+    def __post_init__(self):
+        """Convert to appropriate types."""
+        self.code = int(self.code)
+        self.layer = int(self.layer)
+        if self.head:
+            self.head = int(self.head)
+        if self.pos:
+            self.pos = int(self.pos)
+        if self.code_pos:
+            self.code_pos = int(self.code_pos)
+        if self.prec:
+            self.prec = float(self.prec)
+            assert 0 <= self.prec <= 1
+        if self.recall:
+            self.recall = float(self.recall)
+            assert 0 <= self.recall <= 1
+        if self.num_acts:
+            self.num_acts = int(self.num_acts)
+
+    def check_description_info(self):
+        """Check if the regex info is present."""
+        assert self.num_acts is not None and self.description is not None
+        if self.regex is not None:
+            assert self.prec is not None and self.recall is not None
+
+    def __repr__(self):
+        """Return the string representation."""
+        repr = f"CodeInfo(code={self.code}, layer={self.layer}, head={self.head}, cb_at={self.cb_at}"
+        if self.pos is not None or self.code_pos is not None:
+            repr += f", pos={self.pos}, code_pos={self.code_pos}"
+        if self.description is not None:
+            repr += f", description={self.description}"
+        if self.regex is not None:
+            repr += f", regex={self.regex}, prec={self.prec}, recall={self.recall}"
+        if self.num_acts is not None:
+            repr += f", num_acts={self.num_acts}"
+        repr += ")"
+        return repr
+
+    @classmethod
+    def from_str(cls, code_txt, *args, **kwargs):
+        """Extract code info fields from string."""
+        code_txt = code_txt.strip().lower()
+        code_txt = code_txt.split(", ")
+        code_txt = dict(txt.split(": ") for txt in code_txt)
+        return cls(*args, **code_txt, **kwargs)
+
+
+@dataclass
+class ModelInfoForWebapp:
+    """Model info for webapp."""
+
+    model_name: str
+    pretrained_path: str
+    dataset_name: str
+    num_codes: int
+    cb_at: str
+    gcb: str
+    n_layers: int
+    n_heads: Optional[int] = None
+    seed: int = 42
+    max_samples: int = 2000
+
+    def __post_init__(self):
+        """Convert to correct types."""
+        self.num_codes = int(self.num_codes)
+        self.n_layers = int(self.n_layers)
+        if self.n_heads == "None":
+            self.n_heads = None
+        elif self.n_heads is not None:
+            self.n_heads = int(self.n_heads)
+        self.seed = int(self.seed)
+        self.max_samples = int(self.max_samples)
+
+    @classmethod
+    def load(cls, path):
+        """Parse model info from path."""
+        path = pathlib.Path(path)
+        with open(path / "info.txt", "r") as f:
+            lines = f.readlines()
+            lines = dict(line.strip().split(": ") for line in lines)
+        return cls(**lines)
+
+    def save(self, path):
+        """Save model info to path."""
+        path = pathlib.Path(path)
+        with open(path / "info.txt", "w") as f:
+            for k, v in self.__dict__.items():
+                f.write(f"{k}: {v}\n")
+
+
+def logits_to_pred(logits, tokenizer, k=5):
+    """Convert logits to top-k predictions."""
+    sorted_logits, sorted_indices = torch.sort(logits, descending=True, dim=-1)
+    probs = sorted_logits.softmax(dim=-1)
+    topk_preds = [tokenizer.convert_ids_to_tokens(e) for e in sorted_indices[:, -1, :k]]
+    topk_preds = [
+        tokenizer.convert_tokens_to_string([e]) for batch in topk_preds for e in batch
+    ]
+    return [(topk_preds[i], probs[:, -1, i].item()) for i in range(len(topk_preds))]
+
+
+def features_to_tokens(cb_key, cb_acts, num_codes, code=None):
+    """Return the set of token ids each codebook feature activates on."""
+    codebook_ids = cb_acts[cb_key]
+
+    if code is None:
+        features_tokens = [[] for _ in range(num_codes)]
+        for i in tqdm(range(codebook_ids.shape[0])):
+            for j in range(codebook_ids.shape[1]):
+                for k in range(codebook_ids.shape[2]):
+                    features_tokens[codebook_ids[i, j, k]].append((i, j))
+    else:
+        idx0, idx1, _ = np.where(codebook_ids == code)
+        features_tokens = list(zip(idx0, idx1))
+
+    return features_tokens
+
+
+def color_str(s: str, html: bool, color: Optional[str] = None):
+    """Color the string for html or terminal."""
+    if html:
+        color = "DeepSkyBlue" if color is None else color
+        return f"<span style='color:{color}'>{s}</span>"
+    else:
+        color = "light_cyan" if color is None else color
+        return colored(s, color)
+
+
+def color_tokens_tokfsm(tokens, color_idx, html=False):
+    """Separate states with a dash and color red the tokens in color_idx."""
+    ret_string = ""
+    itr_over_color_idx = 0
+    tokens_enumerate = enumerate(tokens)
+    if tokens[0] == "<|endoftext|>":
+        next(tokens_enumerate)
+        if color_idx[0] == 0:
+            itr_over_color_idx += 1
+    for i, c in tokens_enumerate:
+        if i % 2 == 1:
+            ret_string += "-"
+        if itr_over_color_idx < len(color_idx) and i == color_idx[itr_over_color_idx]:
+            ret_string += color_str(c, html)
+            itr_over_color_idx += 1
+        else:
+            ret_string += c
+    return ret_string
+
+
+def color_tokens(tokens, color_idx, n=3, html=False):
+    """Color the tokens in color_idx."""
+    ret_string = ""
+    last_colored_token_idx = -1
+    for i in color_idx:
+        c_str = tokens[i]
+        if i <= last_colored_token_idx + 2 * n + 1:
+            ret_string += "".join(tokens[last_colored_token_idx + 1 : i])
+        else:
+            ret_string += "".join(
+                tokens[last_colored_token_idx + 1 : last_colored_token_idx + n + 1]
+            )
+            ret_string += " ... "
+            ret_string += "".join(tokens[i - n : i])
+        ret_string += color_str(c_str, html)
+        last_colored_token_idx = i
+    ret_string += "".join(
+        tokens[
+            last_colored_token_idx + 1 : min(last_colored_token_idx + n, len(tokens))
+        ]
+    )
+    return ret_string
+
+
+def prepare_example_print(
+    example_id,
+    example_tokens,
+    tokens_to_color,
+    html,
+    color_fn=color_tokens,
+):
+    """Format example to print."""
+    example_output = color_str(example_id, html, "green")
+    example_output += (
+        ": "
+        + color_fn(example_tokens, tokens_to_color, html=html)
+        + ("<br>" if html else "\n")
+    )
+    return example_output
+
+
+def print_token_activations_of_code(
+    code_act_by_pos,
+    tokens,
+    is_tokfsm=False,
+    n=3,
+    max_examples=100,
+    randomize=False,
+    html=False,
+    return_example_list=False,
+):
+    """Print the context with the tokens that a code activates on.
+
+    Args:
+        code_act_by_pos: list of (example_id, token_pos_id) tuples specifying
+            the token positions that a code activates on in a dataset.
+        tokens: list of tokens of a dataset.
+        is_tokfsm: whether the dataset is the TokFSM dataset.
+        n: context to print around each side of a token that the code activates on.
+        max_examples: maximum number of examples to print.
+        randomize: whether to randomize the order of examples.
+        html: Format the printing style for html or terminal.
+        return_example_list: whether to return the printed string by examples or as a single string.
+
+    Returns:
+        string of all examples formatted if `return_example_list` is False otherwise
+        list of (example_string, num_tokens_colored) tuples for each example.
+    """
+    if randomize:
+        raise NotImplementedError("Randomize not yet implemented.")
+    indices = range(len(code_act_by_pos))
+    print_output = [] if return_example_list else ""
+    curr_ex = code_act_by_pos[0][0]
+    total_examples = 0
+    tokens_to_color = []
+    color_fn = color_tokens_tokfsm if is_tokfsm else partial(color_tokens, n=n)
+    for idx in indices:
+        if total_examples > max_examples:
+            break
+        i, j = code_act_by_pos[idx]
+
+        if i != curr_ex and curr_ex >= 0:
+            # got new example so print the previous one
+            curr_ex_output = prepare_example_print(
+                curr_ex,
+                tokens[curr_ex],
+                tokens_to_color,
+                html,
+                color_fn,
+            )
+            total_examples += 1
+            if return_example_list:
+                print_output.append((curr_ex_output, len(tokens_to_color)))
+            else:
+                print_output += curr_ex_output
+            curr_ex = i
+            tokens_to_color = []
+        tokens_to_color.append(j)
+    curr_ex_output = prepare_example_print(
+        curr_ex,
+        tokens[curr_ex],
+        tokens_to_color,
+        html,
+        color_fn,
+    )
+    if return_example_list:
+        print_output.append((curr_ex_output, len(tokens_to_color)))
+    else:
+        print_output += curr_ex_output
+        print_output += color_str("*" * 50, html, "green")
+    total_examples += 1
+
+    return print_output
+
+
+def print_token_activations_of_codes(
+    ft_tkns,
+    tokens,
+    is_tokfsm=False,
+    n=3,
+    start=0,
+    stop=1000,
+    indices=None,
+    max_examples=100,
+    freq_filter=None,
+    randomize=False,
+    html=False,
+    return_example_list=False,
+):
+    """Print the tokens for the codebook features."""
+    indices = list(range(start, stop)) if indices is None else indices
+    num_tokens = len(tokens) * len(tokens[0])
+    codes, token_act_freqs, token_acts = [], [], []
+    for i in indices:
+        tkns_of_code = ft_tkns[i]
+        freq = (len(tkns_of_code), 100 * len(tkns_of_code) / num_tokens)
+        if freq_filter is not None and freq[1] > freq_filter:
+            continue
+        codes.append(i)
+        token_act_freqs.append(freq)
+        if len(tkns_of_code) > 0:
+            tkn_acts = print_token_activations_of_code(
+                tkns_of_code,
+                tokens,
+                is_tokfsm,
+                n=n,
+                max_examples=max_examples,
+                randomize=randomize,
+                html=html,
+                return_example_list=return_example_list,
+            )
+            token_acts.append(tkn_acts)
+        else:
+            token_acts.append("")
+    return codes, token_act_freqs, token_acts
+
+
+def patch_in_codes(run_cb_ids, hook, pos, code, code_pos=None):
+    """Patch in the `code` at `run_cb_ids`."""
+    pos = slice(None) if pos is None else pos
+    code_pos = slice(None) if code_pos is None else code_pos
+
+    if code_pos == "append":
+        assert pos == slice(None)
+        run_cb_ids = F.pad(run_cb_ids, (0, 1), mode="constant", value=code)
+    if isinstance(pos, typing.Iterable) or isinstance(pos, typing.Iterable):
+        for p in pos:
+            run_cb_ids[:, p, code_pos] = code
+    else:
+        run_cb_ids[:, pos, code_pos] = code
+    return run_cb_ids
+
+
+def get_cb_hook_key(cb_at: str, layer_idx: int, gcb_idx: Optional[int] = None):
+    """Get the layer name used to store hooks/cache."""
+    comp_name = "attn" if "attn" in cb_at else "mlp"
+    if gcb_idx is None:
+        return f"blocks.{layer_idx}.{comp_name}.codebook_layer.hook_codebook_ids"
+    else:
+        return f"blocks.{layer_idx}.{comp_name}.codebook_layer.codebook.{gcb_idx}.hook_codebook_ids"
+
+
+def run_model_fn_with_codes(
+    input,
+    cb_model,
+    fn_name,
+    fn_kwargs=None,
+    list_of_code_infos=(),
+):
+    """Run the `cb_model`'s `fn_name` method while activating the codes in `list_of_code_infos`.
+
+    Common use case includes running the `run_with_cache` method while activating the codes.
+    For running the `generate` method, use `generate_with_codes` instead.
+    """
+    if fn_kwargs is None:
+        fn_kwargs = {}
+    hook_fns = [
+        partial(patch_in_codes, pos=tupl.pos, code=tupl.code, code_pos=tupl.code_pos)
+        for tupl in list_of_code_infos
+    ]
+    fwd_hooks = [
+        (get_cb_hook_key(tupl.cb_at, tupl.layer, tupl.head), hook_fns[i])
+        for i, tupl in enumerate(list_of_code_infos)
+    ]
+    cb_model.reset_hook_kwargs()
+    with cb_model.hooks(fwd_hooks, [], True, False) as hooked_model:
+        ret = hooked_model.__getattribute__(fn_name)(input, **fn_kwargs)
+    return ret
+
+
+def generate_with_codes(
+    input,
+    cb_model,
+    list_of_code_infos=(),
+    tokfsm=None,
+    generate_kwargs=None,
+):
+    """Sample from the language model while activating the codes in `list_of_code_infos`."""
+    gen = run_model_fn_with_codes(
+        input,
+        cb_model,
+        "generate",
+        generate_kwargs,
+        list_of_code_infos,
+    )
+    return tokfsm.seq_to_traj(gen) if tokfsm is not None else gen
+
+
+def JSD(logits1, logits2, pos=-1, reduction="batchmean"):
+    """Compute the Jensen-Shannon divergence between two distributions."""
+    if len(logits1.shape) == 3:
+        logits1, logits2 = logits1[:, pos, :], logits2[:, pos, :]
+
+    probs1 = F.softmax(logits1, dim=-1)
+    probs2 = F.softmax(logits2, dim=-1)
+
+    total_m = (0.5 * (probs1 + probs2)).log()
+
+    loss = 0.0
+    loss += F.kl_div(
+        total_m,
+        F.log_softmax(logits1, dim=-1),
+        log_target=True,
+        reduction=reduction,
+    )
+    loss += F.kl_div(
+        total_m,
+        F.log_softmax(logits2, dim=-1),
+        log_target=True,
+        reduction=reduction,
+    )
+    return 0.5 * loss
+
+
+def cb_hook_key_to_info(layer_hook_key: str):
+    """Get the layer info from the codebook layer hook key.
+
+    Args:
+        layer_hook_key: the hook key of the codebook layer.
+            E.g. `blocks.3.attn.codebook_layer.hook_codebook_ids`
+
+    Returns:
+        comp_name: the name of the component codebook is appied at.
+        layer_idx: the layer index.
+        gcb_idx: the codebook index if the codebook layer is grouped, otherwise None.
+    """
+    layer_search = re.search(r"blocks\.(\d+)\.(\w+)\.", layer_hook_key)
+    assert layer_search is not None
+    layer_idx, comp_name = int(layer_search.group(1)), layer_search.group(2)
+    gcb_idx_search = re.search(r"codebook\.(\d+)", layer_hook_key)
+    if gcb_idx_search is not None:
+        gcb_idx = int(gcb_idx_search.group(1))
+    else:
+        gcb_idx = None
+    return comp_name, layer_idx, gcb_idx
+
+
+def find_code_changes(cache1, cache2, pos=None):
+    """Find the codebook codes that are different between the two caches."""
+    for k in cache1.keys():
+        if "codebook" in k:
+            c1 = cache1[k][0, pos]
+            c2 = cache2[k][0, pos]
+            if not torch.all(c1 == c2):
+                print(cb_hook_key_to_info(k), c1.tolist(), c2.tolist())
+                print(cb_hook_key_to_info(k), c1.tolist(), c2.tolist())
+
+
+def common_codes_in_cache(cache_codes, threshold=0.0):
+    """Get the common code in the cache."""
+    codes, counts = torch.unique(cache_codes, return_counts=True, sorted=True)
+    counts = counts.float() * 100
+    counts /= cache_codes.shape[1]
+    counts, indices = torch.sort(counts, descending=True)
+    codes = codes[indices]
+    indices = counts > threshold
+    codes, counts = codes[indices], counts[indices]
+    return codes, counts
+
+
+def parse_topic_codes_string(
+    info_str: str,
+    pos: Optional[int] = None,
+    code_append: Optional[bool] = False,
+    **code_info_kwargs,
+):
+    """Parse the topic codes string."""
+    code_info_strs = info_str.strip().split("\n")
+    code_info_strs = [e.strip() for e in code_info_strs if e]
+    topic_codes = []
+    layer, head = None, None
+    if code_append is None:
+        code_pos = None
+    else:
+        code_pos = "append" if code_append else -1
+    for code_info_str in code_info_strs:
+        topic_codes.append(
+            CodeInfo.from_str(
+                code_info_str,
+                pos=pos,
+                code_pos=code_pos,
+                **code_info_kwargs,
+            )
+        )
+        if code_append is None or code_append:
+            continue
+        if layer == topic_codes[-1].layer and head == topic_codes[-1].head:
+            code_pos -= 1  # type: ignore
+        else:
+            code_pos = -1
+        topic_codes[-1].code_pos = code_pos
+        layer, head = topic_codes[-1].layer, topic_codes[-1].head
+    return topic_codes
+
+
+def find_similar_codes(cb_model, code_info, n=8):
+    """Find the `n` most similar codes to the given code using cosine similarity.
+
+    Useful for finding related codes for interpretability.
+    """
+    codebook = cb_model.get_codebook(code_info)
+    device = codebook.weight.device
+    code = codebook(torch.tensor(code_info.code).to(device))
+    code = code.to(device)
+    logits = torch.matmul(code, codebook.weight.T)
+    _, indices = torch.topk(logits, n)
+    assert indices[0] == code_info.code
+    assert torch.allclose(logits[indices[0]], torch.tensor(1.0))
+    return indices[1:], logits[indices[1:]].tolist()