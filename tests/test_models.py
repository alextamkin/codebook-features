--- conflicted
+++ resolved
@@ -67,9 +67,6 @@
     for _, v in cb_acts.items():
         assert len(v) == len(tokens)
     assert metrics is not None
-<<<<<<< HEAD
-=======
-
 
 def test_hooked_transformer_codebook_model():
     config = models.CodebookModelConfig(layers_to_snap='all')
@@ -79,5 +76,4 @@
         model_or_path=model_args.model_name_or_path, config=config
     )
     hooked_model = models.convert_to_hooked_model(model_path, model)
-    assert hooked_model is not None
->>>>>>> fd07d71b
+    assert hooked_model is not None