"""Tests for model classes."""

import pytest
import torch
import transformers

from codebook_features import evaluate, models, run_clm


def test_bert_codebook_model():
    config = transformers.BertConfig()
    tokenizer = transformers.BertTokenizer.from_pretrained("bert-base-uncased")
    model = transformers.BertForSequenceClassification(config)
    codebook_model = models.BertCodebookModel(model, 100, [1, 5, -1])
    # assert m is not modified
    input = tokenizer("Hello, my dog is cute", return_tensors="pt")
    output = codebook_model(**input)
    assert output is not None


def test_gpt_codebook_model():
    config = transformers.GPT2Config()
    tokenizer = transformers.GPT2Tokenizer.from_pretrained("gpt2")
    model = transformers.GPT2LMHeadModel(config)
    codebook_model = models.GPT2CodebookModel(model, 100, [1, 5, -1])

    input = tokenizer("Hello, my dog is cute", return_tensors="pt")
    output = codebook_model(**input)
    assert output is not None


def test_codebook_layer():
    layer = models.CodebookLayer(dim=100, num_codes=3)
    input = torch.randn(1, 10, 100)
    output = layer(input)
    assert output is not None


@pytest.mark.parametrize(
    "codebook_cls",
    [models.CompositionalCodebookLayer2, models.CompositionalCodebookLayer],
)
@pytest.mark.parametrize("num_codebooks", [1, 8])
def test_composition_codebook_layer(codebook_cls, num_codebooks):
    device = torch.device("cuda") if torch.cuda.is_available() else torch.device("cpu")
    layer = codebook_cls(dim=768, num_codes=1000, num_codebooks=num_codebooks)
    layer.to(device)
<<<<<<< HEAD
    for _ in range(1000):
        input = torch.randn(32, 128, 768, device=device)
        output = layer(input)
        assert output.shape == input.shape
=======
    input = torch.randn(16, 128, 768, device=device)
    output = layer(input)
    assert output.shape == input.shape


def test_evaluate():
    config = models.CodebookModelConfig()
    model_args = run_clm.ModelArguments(model_name_or_path="taufeeque/tiny-gpt2")
    model = models.wrap_codebook(
        model_or_path=model_args.model_name_or_path, config=config
    )
    data_args = run_clm.DataTrainingArguments(
        dataset_name="wikitext",
        dataset_config_name="wikitext-103-v1",
        streaming=False,
    )
    tokens, cb_acts, metrics = evaluate.evaluate(
        model=model, model_args=model_args, data_args=data_args, eval_on="validation"
    )
    for _, v in cb_acts.items():
        assert len(v) == len(tokens)
    assert metrics is not None
>>>>>>> ecea6c40
<|MERGE_RESOLUTION|>--- conflicted
+++ resolved
@@ -45,16 +45,10 @@
     device = torch.device("cuda") if torch.cuda.is_available() else torch.device("cpu")
     layer = codebook_cls(dim=768, num_codes=1000, num_codebooks=num_codebooks)
     layer.to(device)
-<<<<<<< HEAD
     for _ in range(1000):
         input = torch.randn(32, 128, 768, device=device)
         output = layer(input)
         assert output.shape == input.shape
-=======
-    input = torch.randn(16, 128, 768, device=device)
-    output = layer(input)
-    assert output.shape == input.shape
-
 
 def test_evaluate():
     config = models.CodebookModelConfig()
@@ -73,4 +67,3 @@
     for _, v in cb_acts.items():
         assert len(v) == len(tokens)
     assert metrics is not None
->>>>>>> ecea6c40
