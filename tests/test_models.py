--- conflicted
+++ resolved
@@ -68,12 +68,8 @@
         assert len(v) == len(tokens)
     assert metrics is not None
 
-<<<<<<< HEAD
-def test_hooked_transformer_codebook_model():
-=======
 @pytest.mark.parametrize("codebook_at", ["attention", "preproj_attention", "mlp"])
 def test_hooked_transformer_codebook_model(codebook_at):
->>>>>>> 2087d4e0
     config = models.CodebookModelConfig(
         layers_to_snap='all', codebook_at=codebook_at, codebook_type="compositional", num_codebooks=-1,
     )
